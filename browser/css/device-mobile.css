--- conflicted
+++ resolved
@@ -746,15 +746,8 @@
 	padding: 5px;
 	width: auto;
 	box-sizing: border-box;
-<<<<<<< HEAD
-	color: var(--color-text-lighter) !important;
 	border-radius: var(--border-radius);
 	border: 1px solid var(--color-border-lighter);
-=======
-	color: var(--gray-light-txt--color) !important;
-	border-radius: var(--border-radius);
-	border: 1px solid var(--gray-light-bg-color);
->>>>>>> 878cfea7
 	font-family: var(--mobile-font);
 	font-size: 16px;
 	font-weight: normal;
